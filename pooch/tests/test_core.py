"""
Test the core class and factory function.
"""
import hashlib
import os
from pathlib import Path
from tempfile import TemporaryDirectory

import pytest

<<<<<<< HEAD
try:
    import tqdm
except ImportError:
    tqdm = None

from .. import Pooch, create, retrieve
from ..utils import file_hash, get_logger, os_cache
from ..downloaders import HTTPDownloader, FTPDownloader
=======
from ..core import Pooch, download_action, stream_download
from ..utils import file_hash, get_logger, temporary_file
from ..downloaders import HTTPDownloader
>>>>>>> d8965aed

from .utils import (
    pooch_test_url,
    pooch_test_registry,
    check_tiny_data,
    check_large_data,
    capture_log,
)

# FTP doesn't work on Travis CI so need to be able to skip tests there
ON_TRAVIS = bool(os.environ.get("TRAVIS", None))
DATA_DIR = str(Path(__file__).parent / "data")
REGISTRY = pooch_test_registry()
BASEURL = pooch_test_url()
REGISTRY_CORRUPTED = {
    # The same data file but I changed the hash manually to a wrong one
    "tiny-data.txt": "098h0894dba14b12085eacb204284b97e362f4f3e5a5807693cc90ef415c1b2d"
}


def test_retrieve():
    "Try downloading some data with retrieve"
    with TemporaryDirectory() as local_store:
        data_file = "tiny-data.txt"
        url = BASEURL + data_file
        # Check that the logs say that the file is being downloaded
        with capture_log() as log_file:
            fname = retrieve(url, known_hash=None, path=local_store)
            logs = log_file.getvalue()
            assert logs.split()[0] == "Downloading"
            assert local_store in logs
            assert "SHA256 hash of downloaded file" in logs
        # Check that the downloaded file has the right content
        assert data_file == fname[-len(data_file) :]
        check_tiny_data(fname)
        assert file_hash(fname) == REGISTRY[data_file]
        # Check that no logging happens when not downloading
        with capture_log() as log_file:
            fname = retrieve(url, known_hash=None, path=local_store)
            assert log_file.getvalue() == ""
        with capture_log() as log_file:
            fname = retrieve(url, known_hash=REGISTRY[data_file], path=local_store)
            assert log_file.getvalue() == ""


def test_retrieve_fname():
    "Try downloading some data with retrieve and setting the file name"
    with TemporaryDirectory() as local_store:
        data_file = "tiny-data.txt"
        url = BASEURL + data_file
        # Check that the logs say that the file is being downloaded
        with capture_log() as log_file:
            fname = retrieve(url, known_hash=None, path=local_store, fname=data_file)
            logs = log_file.getvalue()
            assert logs.split()[0] == "Downloading"
            assert local_store in logs
            assert "SHA256 hash of downloaded file" in logs
        # Check that the downloaded file has the right content
        assert data_file == os.path.split(fname)[1]
        check_tiny_data(fname)
        assert file_hash(fname) == REGISTRY[data_file]


def test_retrieve_default_path():
    "Try downloading some data with retrieve to the default cache location"
    data_file = "tiny-data.txt"
    url = BASEURL + data_file
    expected_location = (os_cache("pooch") / data_file).resolve()
    try:
        # Check that the logs say that the file is being downloaded
        with capture_log() as log_file:
            fname = retrieve(url, known_hash=None, fname=data_file)
            logs = log_file.getvalue()
            assert logs.split()[0] == "Downloading"
            assert str(os_cache("pooch").resolve()) in logs
            assert "SHA256 hash of downloaded file" in logs
        # Check that the downloaded file has the right content
        assert fname == str(expected_location)
        check_tiny_data(fname)
        assert file_hash(fname) == REGISTRY[data_file]
    finally:
        if os.path.exists(str(expected_location)):
            os.remove(str(expected_location))


def test_pooch_local():
    "Setup a pooch that already has the local data and test the fetch."
    pup = Pooch(path=DATA_DIR, base_url="some bogus URL", registry=REGISTRY)
    true = os.path.join(DATA_DIR, "tiny-data.txt")
    fname = pup.fetch("tiny-data.txt")
    assert true == fname
    check_tiny_data(fname)


def test_pooch_custom_url():
    "Have pooch download the file from URL that is not base_url"
    with TemporaryDirectory() as local_store:
        path = Path(local_store)
        urls = {"tiny-data.txt": BASEURL + "tiny-data.txt"}
        # Setup a pooch in a temp dir
        pup = Pooch(path=path, base_url="", registry=REGISTRY, urls=urls)
        # Check that the logs say that the file is being downloaded
        with capture_log() as log_file:
            fname = pup.fetch("tiny-data.txt")
            logs = log_file.getvalue()
            assert logs.split()[0] == "Downloading"
            assert logs.split()[-1] == "{}".format(path)
        check_tiny_data(fname)
        # Check that no logging happens when there are no events
        with capture_log() as log_file:
            fname = pup.fetch("tiny-data.txt")
            assert log_file.getvalue() == ""


def test_pooch_download():
    "Setup a pooch that has no local data and needs to download"
    with TemporaryDirectory() as local_store:
        path = Path(local_store)
        true_path = str(path / "tiny-data.txt")
        # Setup a pooch in a temp dir
        pup = Pooch(path=path, base_url=BASEURL, registry=REGISTRY)
        # Check that the logs say that the file is being downloaded
        with capture_log() as log_file:
            fname = pup.fetch("tiny-data.txt")
            logs = log_file.getvalue()
            assert logs.split()[0] == "Downloading"
            assert logs.split()[-1] == "{}".format(path)
        # Check that the downloaded file has the right content
        assert true_path == fname
        check_tiny_data(fname)
        assert file_hash(fname) == REGISTRY["tiny-data.txt"]
        # Check that no logging happens when not downloading
        with capture_log() as log_file:
            fname = pup.fetch("tiny-data.txt")
            assert log_file.getvalue() == ""


def test_pooch_logging_level():
    "Setup a pooch and check that no logging happens when the level is raised"
    with TemporaryDirectory() as local_store:
        path = Path(local_store)
        urls = {"tiny-data.txt": BASEURL + "tiny-data.txt"}
        # Setup a pooch in a temp dir
        pup = Pooch(path=path, base_url="", registry=REGISTRY, urls=urls)
        # Capture only critical logging events
        with capture_log("CRITICAL") as log_file:
            fname = pup.fetch("tiny-data.txt")
            assert log_file.getvalue() == ""
        check_tiny_data(fname)


def test_pooch_update():
    "Setup a pooch that already has the local data but the file is outdated"
    with TemporaryDirectory() as local_store:
        path = Path(local_store)
        # Create a dummy version of tiny-data.txt that is different from the
        # one in the remote storage
        true_path = str(path / "tiny-data.txt")
        with open(true_path, "w") as fin:
            fin.write("different data")
        # Setup a pooch in a temp dir
        pup = Pooch(path=path, base_url=BASEURL, registry=REGISTRY)
        # Check that the logs say that the file is being updated
        with capture_log() as log_file:
            fname = pup.fetch("tiny-data.txt")
            logs = log_file.getvalue()
            assert logs.split()[0] == "Updating"
            assert logs.split()[-1] == "{}".format(path)
        # Check that the updated file has the right content
        assert true_path == fname
        check_tiny_data(fname)
        assert file_hash(fname) == REGISTRY["tiny-data.txt"]
        # Check that no logging happens when not downloading
        with capture_log() as log_file:
            fname = pup.fetch("tiny-data.txt")
            assert log_file.getvalue() == ""


def test_pooch_corrupted():
    "Raise an exception if the file hash doesn't match the registry"
    # Test the case where the file wasn't in the directory
    with TemporaryDirectory() as local_store:
        path = os.path.abspath(local_store)
        pup = Pooch(path=path, base_url=BASEURL, registry=REGISTRY_CORRUPTED)
        with capture_log() as log_file:
            with pytest.raises(ValueError):
                pup.fetch("tiny-data.txt")
            logs = log_file.getvalue()
            assert logs.split()[0] == "Downloading"
            assert logs.split()[-1] == "{}".format(path)
    # and the case where the file exists but hash doesn't match
    pup = Pooch(path=DATA_DIR, base_url=BASEURL, registry=REGISTRY_CORRUPTED)
    with capture_log() as log_file:
        with pytest.raises(ValueError):
            pup.fetch("tiny-data.txt")
        logs = log_file.getvalue()
        assert logs.split()[0] == "Updating"
        assert logs.split()[-1] == "{}".format(DATA_DIR)


def test_pooch_file_not_in_registry():
    "Should raise an exception if the file is not in the registry."
    pup = Pooch(
        path="it shouldn't matter", base_url="this shouldn't either", registry=REGISTRY
    )
    with pytest.raises(ValueError):
        pup.fetch("this-file-does-not-exit.csv")


def test_pooch_load_registry():
    "Loading the registry from a file should work"
    pup = Pooch(path="", base_url="")
    pup.load_registry(os.path.join(DATA_DIR, "registry.txt"))
    assert pup.registry == REGISTRY
    assert pup.registry_files.sort() == list(REGISTRY).sort()


def test_pooch_load_registry_fileobj():
    "Loading the registry from a file object"
    path = os.path.join(DATA_DIR, "registry.txt")

    # Binary mode
    pup = Pooch(path="", base_url="")
    with open(path, "rb") as fin:
        pup.load_registry(fin)
    assert pup.registry == REGISTRY
    assert pup.registry_files.sort() == list(REGISTRY).sort()

    # Text mode
    pup = Pooch(path="", base_url="")
    with open(path, "r") as fin:
        pup.load_registry(fin)
    assert pup.registry == REGISTRY
    assert pup.registry_files.sort() == list(REGISTRY).sort()


def test_pooch_load_registry_custom_url():
    "Load the registry from a file with a custom URL inserted"
    pup = Pooch(path="", base_url="")
    pup.load_registry(os.path.join(DATA_DIR, "registry-custom-url.txt"))
    assert pup.registry == REGISTRY
    assert pup.urls == {"tiny-data.txt": "https://some-site/tiny-data.txt"}


def test_pooch_load_registry_invalid_line():
    "Should raise an exception when a line doesn't have two elements"
    pup = Pooch(path="", base_url="", registry={})
    with pytest.raises(IOError):
        pup.load_registry(os.path.join(DATA_DIR, "registry-invalid.txt"))


def test_check_availability():
    "Should correctly check availability of existing and non existing files"
    # Check available remote file
    pup = Pooch(path=DATA_DIR, base_url=BASEURL, registry=REGISTRY)
    assert pup.is_available("tiny-data.txt")
    # Check non available remote file
    pup = Pooch(path=DATA_DIR, base_url=BASEURL + "wrong-url/", registry=REGISTRY)
    assert not pup.is_available("tiny-data.txt")
    # Wrong file name
    registry = {"not-a-real-data-file.txt": "notarealhash"}
    registry.update(REGISTRY)
    pup = Pooch(path=DATA_DIR, base_url=BASEURL, registry=registry)
    assert not pup.is_available("not-a-real-data-file.txt")


# https://blog.travis-ci.com/2018-07-23-the-tale-of-ftp-at-travis-ci
@pytest.mark.skipif(ON_TRAVIS, reason="FTP is not allowed on Travis CI")
def test_check_availability_on_ftp():
    "Should correctly check availability of existing and non existing files"
    # Check available remote file on FTP server
    pup = Pooch(
        path=DATA_DIR,
        base_url="ftp://speedtest.tele2.net/",
        registry={
            "100KB.zip": "f627ca4c2c322f15db26152df306bd4f983f0146409b81a4341b9b340c365a16",
            "doesnot_exist.zip": "jdjdjdjdflld",
        },
    )
    assert pup.is_available("100KB.zip")
    # Check non available remote file
    assert not pup.is_available("doesnot_exist.zip")


def test_fetch_with_downloader(capsys):
    "Setup a downloader function for fetch"

    def download(url, output_file, pup):  # pylint: disable=unused-argument
        "Download through HTTP and warn that we're doing it"
        get_logger().info("downloader executed")
        HTTPDownloader()(url, output_file, pup)

    with TemporaryDirectory() as local_store:
        path = Path(local_store)
        # Setup a pooch in a temp dir
        pup = Pooch(path=path, base_url=BASEURL, registry=REGISTRY)
        # Check that the logs say that the file is being downloaded
        with capture_log() as log_file:
            fname = pup.fetch("large-data.txt", downloader=download)
            logs = log_file.getvalue()
            lines = logs.splitlines()
            assert len(lines) == 4
            assert lines[0].split()[0] == "Downloading"
            assert lines[-1] == "downloader executed"
        # Read stderr and make sure no progress bar was printed by default
        assert not capsys.readouterr().err
        # Check that the downloaded file has the right content
        check_large_data(fname)
        # Check that no logging happens when not downloading
        with capture_log() as log_file:
            fname = pup.fetch("large-data.txt")
            assert log_file.getvalue() == ""


def test_invalid_hash_alg():
    "Test an invalid hashing algorithm"
    pup = Pooch(
        path=DATA_DIR, base_url=BASEURL, registry={"tiny-data.txt": "blah:1234"}
    )
    with pytest.raises(ValueError) as exc:
        pup.fetch("tiny-data.txt")

    assert "'blah'" in str(exc.value)


def test_alternative_hashing_algorithms():
    "Test different hashing algorithms using local data"
    fname = os.path.join(DATA_DIR, "tiny-data.txt")
    check_tiny_data(fname)
    with open(fname, "rb") as fin:
        data = fin.read()
    for alg in ("sha512", "md5"):
        hasher = hashlib.new(alg)
        hasher.update(data)
        registry = {"tiny-data.txt": "{}:{}".format(alg, hasher.hexdigest())}
        pup = Pooch(path=DATA_DIR, base_url="some bogus URL", registry=registry)
        assert fname == pup.fetch("tiny-data.txt")
        check_tiny_data(fname)


def test_download_action():
    "Test that the right action is performed based on file existing"
    action, verb = download_action(
        Path("this_file_does_not_exist.txt"), known_hash=None
    )
    assert action == "download"
    assert verb == "Downloading"

    with temporary_file() as tmp:
        action, verb = download_action(Path(tmp), known_hash="not the correct hash")
    assert action == "update"
    assert verb == "Updating"

    with temporary_file() as tmp:
        with open(tmp, "w") as output:
            output.write("some data")
        action, verb = download_action(Path(tmp), known_hash=file_hash(tmp))
    assert action == "fetch"
    assert verb == "Fetching"


@pytest.mark.parametrize("fname", ["tiny-data.txt", "subdir/tiny-data.txt"])
def test_stream_download(fname):
    "Check that downloading a file over HTTP works as expected"
    # Use the data in store/ because the subdir is in there for some reason
    url = BASEURL + "store/" + fname
    known_hash = REGISTRY[fname]
    downloader = HTTPDownloader()
    with TemporaryDirectory() as local_store:
        destination = Path(local_store) / fname
        assert not destination.exists()
        stream_download(url, destination, known_hash, downloader, pooch=None)
        assert destination.exists()
        check_tiny_data(str(destination))<|MERGE_RESOLUTION|>--- conflicted
+++ resolved
@@ -8,20 +8,9 @@
 
 import pytest
 
-<<<<<<< HEAD
-try:
-    import tqdm
-except ImportError:
-    tqdm = None
-
-from .. import Pooch, create, retrieve
-from ..utils import file_hash, get_logger, os_cache
-from ..downloaders import HTTPDownloader, FTPDownloader
-=======
-from ..core import Pooch, download_action, stream_download
-from ..utils import file_hash, get_logger, temporary_file
+from ..core import Pooch, retrieve, download_action, stream_download
+from ..utils import file_hash, get_logger, temporary_file, os_cache
 from ..downloaders import HTTPDownloader
->>>>>>> d8965aed
 
 from .utils import (
     pooch_test_url,
@@ -53,7 +42,8 @@
             logs = log_file.getvalue()
             assert logs.split()[0] == "Downloading"
             assert local_store in logs
-            assert "SHA256 hash of downloaded file" in logs
+            assert "SHA256 hash of downloaded file:" in logs
+            assert REGISTRY[data_file] in logs
         # Check that the downloaded file has the right content
         assert data_file == fname[-len(data_file) :]
         check_tiny_data(fname)
@@ -78,8 +68,9 @@
             logs = log_file.getvalue()
             assert logs.split()[0] == "Downloading"
             assert local_store in logs
-            assert "SHA256 hash of downloaded file" in logs
-        # Check that the downloaded file has the right content
+            assert "SHA256 hash of downloaded file:" in logs
+            assert REGISTRY[data_file] in logs
+        # Check that the downloaded file has the right name and content
         assert data_file == os.path.split(fname)[1]
         check_tiny_data(fname)
         assert file_hash(fname) == REGISTRY[data_file]
@@ -98,6 +89,7 @@
             assert logs.split()[0] == "Downloading"
             assert str(os_cache("pooch").resolve()) in logs
             assert "SHA256 hash of downloaded file" in logs
+            assert REGISTRY[data_file] in logs
         # Check that the downloaded file has the right content
         assert fname == str(expected_location)
         check_tiny_data(fname)
@@ -128,7 +120,7 @@
             fname = pup.fetch("tiny-data.txt")
             logs = log_file.getvalue()
             assert logs.split()[0] == "Downloading"
-            assert logs.split()[-1] == "{}".format(path)
+            assert logs.split()[-1] == "'{}'.".format(path)
         check_tiny_data(fname)
         # Check that no logging happens when there are no events
         with capture_log() as log_file:
@@ -148,7 +140,7 @@
             fname = pup.fetch("tiny-data.txt")
             logs = log_file.getvalue()
             assert logs.split()[0] == "Downloading"
-            assert logs.split()[-1] == "{}".format(path)
+            assert logs.split()[-1] == "'{}'.".format(path)
         # Check that the downloaded file has the right content
         assert true_path == fname
         check_tiny_data(fname)
@@ -189,7 +181,7 @@
             fname = pup.fetch("tiny-data.txt")
             logs = log_file.getvalue()
             assert logs.split()[0] == "Updating"
-            assert logs.split()[-1] == "{}".format(path)
+            assert logs.split()[-1] == "'{}'.".format(path)
         # Check that the updated file has the right content
         assert true_path == fname
         check_tiny_data(fname)
@@ -211,7 +203,7 @@
                 pup.fetch("tiny-data.txt")
             logs = log_file.getvalue()
             assert logs.split()[0] == "Downloading"
-            assert logs.split()[-1] == "{}".format(path)
+            assert logs.split()[-1] == "'{}'.".format(path)
     # and the case where the file exists but hash doesn't match
     pup = Pooch(path=DATA_DIR, base_url=BASEURL, registry=REGISTRY_CORRUPTED)
     with capture_log() as log_file:
@@ -219,7 +211,7 @@
             pup.fetch("tiny-data.txt")
         logs = log_file.getvalue()
         assert logs.split()[0] == "Updating"
-        assert logs.split()[-1] == "{}".format(DATA_DIR)
+        assert logs.split()[-1] == "'{}'.".format(DATA_DIR)
 
 
 def test_pooch_file_not_in_registry():
@@ -323,9 +315,9 @@
             fname = pup.fetch("large-data.txt", downloader=download)
             logs = log_file.getvalue()
             lines = logs.splitlines()
-            assert len(lines) == 4
+            assert len(lines) == 2
             assert lines[0].split()[0] == "Downloading"
-            assert lines[-1] == "downloader executed"
+            assert lines[1] == "downloader executed"
         # Read stderr and make sure no progress bar was printed by default
         assert not capsys.readouterr().err
         # Check that the downloaded file has the right content
